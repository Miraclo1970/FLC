import SwiftUI

struct AverageProgressCell: View {
    let progress: Double
    var color: Color = .blue
    
    // Stabilize the progress value
    private var stableProgress: Double {
        max(0, min(100, progress))
    }
    
    var body: some View {
        HStack(spacing: 4) {
            GeometryReader { geometry in
                Rectangle()
                    .fill(Color.gray.opacity(0.3))
                    .overlay(
                        Rectangle()
                            .fill(color)
                            .frame(width: max(0, geometry.size.width * CGFloat(stableProgress / 100.0)))
                        , alignment: .leading
                    )
            }
            .frame(width: 80, height: 6)
            .clipShape(RoundedRectangle(cornerRadius: 3))
            
            Text(String(format: "%.1f%%", stableProgress))
                .font(.system(size: 11))
                .foregroundColor(color)
                .frame(width: 40, alignment: .trailing)
        }
        .padding(.horizontal, 8)
    }
}

struct DepartmentProgressCell: View {
    let status: String
    let isTestStatus: Bool
    
    private var progress: Double {
        if isTestStatus {
            switch status.lowercased() {
            case "pat ok":
                return 100.0
            case "pat on hold":
                return 75.0
            case "gat ok":
                return 50.0
            case "pat planned":
                return 60.0
            case "in progress":
                return 30.0
            case "", "not started":
                return 0.0
            default:
                print("Unknown test status: \(status)")
                return 0.0
            }
        } else {
            let lowercasedStatus = status.lowercased()
            
            // Package status specific
            if lowercasedStatus == "ready for testing" {
                return 100.0
            }
            
            // Common statuses
            switch lowercasedStatus {
            case "ready", "completed", "passed":
                return 100.0
            case "in progress":
                return 50.0
            case "not started", "":
                return 0.0
            default:
                print("Unknown status: \(status)")
                return 0.0
            }
        }
    }
    
    private var progressColor: Color {
        if isTestStatus {
            switch status.lowercased() {
            case "pat ok":
                return .green
            case "pat on hold":
                return .red
            case "pat planned":
                return .green.opacity(0.6)  // Light green
            case "gat ok":
                return .blue  // Middle blue
            case "in progress":
                return .blue.opacity(0.6)  // Light blue
            default:
                return .gray
            }
        }
        return .blue
    }
    
    // Stabilize the progress value
    private var stableProgress: Double {
        // Clamp progress between 0 and 100, then round to nearest 5
        let clampedProgress = max(0, min(100, progress))
        return (clampedProgress / 5.0).rounded() * 5.0
    }
    
    var body: some View {
        HStack(spacing: 4) {
            GeometryReader { geometry in
                Rectangle()
                    .fill(Color.gray.opacity(0.3))
                    .overlay(
                        Rectangle()
                            .fill(progressColor)
                            .frame(width: max(0, geometry.size.width * CGFloat(stableProgress / 100.0)))
                        , alignment: .leading
                    )
            }
            .frame(width: 80, height: 6)
            .clipShape(RoundedRectangle(cornerRadius: 3))
            
            Text(String(format: "%.0f%%", stableProgress))
                .font(.system(size: 11))
                .frame(width: 30, alignment: .trailing)
        }
        .padding(.horizontal, 8)
    }
}

struct OverallProgressCell: View {
    let progress: Double
    
    // Stabilize the progress value
    private var stableProgress: Double {
        print("OverallProgressCell - Raw Progress: \(progress)")
        let stable = max(0, min(100, progress))
        print("OverallProgressCell - Stabilized Progress: \(stable)")
        return stable
    }
    
    private var statusColor: Color {
        let roundedProgress = round(stableProgress * 100) / 100  // Round to 2 decimal places
        switch roundedProgress {
        case 0:
            return Color.gray
<<<<<<< HEAD
        case 1...20:
            return Color.blue.opacity(0.3)  // Started
        case 21...80:
            return Color.blue.opacity(0.6)  // In Progress
        case 81...99:
            return Color.blue.opacity(0.9)  // Finishing
=======
        case 0.01...20.00:
            return Color.blue.opacity(0.3)
        case 20.01...80.00:
            return Color.blue.opacity(0.6)
        case 80.01...99.99:
            return Color.blue.opacity(0.9)
>>>>>>> 02eeb29b
        case 100:
            return Color.green  // Migration Ready
        default:
<<<<<<< HEAD
            return Color.blue.opacity(0.3)  // Fallback to Started color
=======
            print("OverallProgressCell - Unexpected progress value: \(roundedProgress)")
            return Color.gray
>>>>>>> 02eeb29b
        }
    }
    
    private var statusText: String {
        let roundedProgress = round(stableProgress * 100) / 100  // Round to 2 decimal places
        switch roundedProgress {
        case 0:
<<<<<<< HEAD
            return "Not Started"
        case 1...20:
            return "Started"
        case 21...80:
            return "In Progress"
        case 81...99:
=======
            return "Not started"
        case 0.01...20.00:
            return "Started"
        case 20.01...80.00:
            return "In progress"
        case 80.01...99.99:
>>>>>>> 02eeb29b
            return "Finishing"
        case 100:
            return "Migration Ready"
        default:
<<<<<<< HEAD
            return "In Progress"  // Fallback for any unexpected values
=======
            print("OverallProgressCell - Status Unknown for progress: \(roundedProgress)")
            return "Unknown"
>>>>>>> 02eeb29b
        }
    }
    
    var body: some View {
        Text(statusText)
            .font(.system(size: 11))
            .foregroundColor(statusColor)
            .frame(maxWidth: .infinity, alignment: .center)
    }
} <|MERGE_RESOLUTION|>--- conflicted
+++ resolved
@@ -2,11 +2,27 @@
 
 struct AverageProgressCell: View {
     let progress: Double
-    var color: Color = .blue
     
     // Stabilize the progress value
     private var stableProgress: Double {
         max(0, min(100, progress))
+    }
+    
+    private var statusColor: Color {
+        switch stableProgress {
+        case 0:
+            return Color.gray
+        case 1...20:
+            return Color.blue.opacity(0.3)
+        case 21...80:
+            return Color.blue.opacity(0.6)
+        case 81...99:
+            return Color.blue.opacity(0.9)
+        case 100:
+            return Color.green
+        default:
+            return Color.gray
+        }
     }
     
     var body: some View {
@@ -16,7 +32,7 @@
                     .fill(Color.gray.opacity(0.3))
                     .overlay(
                         Rectangle()
-                            .fill(color)
+                            .fill(statusColor)
                             .frame(width: max(0, geometry.size.width * CGFloat(stableProgress / 100.0)))
                         , alignment: .leading
                     )
@@ -24,9 +40,9 @@
             .frame(width: 80, height: 6)
             .clipShape(RoundedRectangle(cornerRadius: 3))
             
-            Text(String(format: "%.1f%%", stableProgress))
+            Text(String(format: "%.0f%%", stableProgress))
                 .font(.system(size: 11))
-                .foregroundColor(color)
+                .foregroundColor(statusColor)
                 .frame(width: 40, alignment: .trailing)
         }
         .padding(.horizontal, 8)
@@ -35,68 +51,27 @@
 
 struct DepartmentProgressCell: View {
     let status: String
-    let isTestStatus: Bool
     
     private var progress: Double {
-        if isTestStatus {
-            switch status.lowercased() {
-            case "pat ok":
-                return 100.0
-            case "pat on hold":
-                return 75.0
-            case "gat ok":
-                return 50.0
-            case "pat planned":
-                return 60.0
-            case "in progress":
-                return 30.0
-            case "", "not started":
-                return 0.0
-            default:
-                print("Unknown test status: \(status)")
-                return 0.0
-            }
-        } else {
-            let lowercasedStatus = status.lowercased()
-            
-            // Package status specific
-            if lowercasedStatus == "ready for testing" {
-                return 100.0
-            }
-            
-            // Common statuses
-            switch lowercasedStatus {
-            case "ready", "completed", "passed":
-                return 100.0
-            case "in progress":
-                return 50.0
-            case "not started", "":
-                return 0.0
-            default:
-                print("Unknown status: \(status)")
-                return 0.0
-            }
+        let lowercasedStatus = status.lowercased()
+        
+        // Package status specific
+        if lowercasedStatus == "ready for testing" {
+            return 100.0
         }
-    }
-    
-    private var progressColor: Color {
-        if isTestStatus {
-            switch status.lowercased() {
-            case "pat ok":
-                return .green
-            case "pat on hold":
-                return .red
-            case "pat planned":
-                return .green.opacity(0.6)  // Light green
-            case "gat ok":
-                return .blue  // Middle blue
-            case "in progress":
-                return .blue.opacity(0.6)  // Light blue
-            default:
-                return .gray
-            }
+        
+        // Common statuses
+        switch lowercasedStatus {
+        case "ready", "completed", "passed":
+            return 100.0
+        case "in progress":
+            return 50.0
+        case "not started", "":
+            return 0.0
+        default:
+            print("Unknown status: \(status)")
+            return 0.0
         }
-        return .blue
     }
     
     // Stabilize the progress value
@@ -113,7 +88,7 @@
                     .fill(Color.gray.opacity(0.3))
                     .overlay(
                         Rectangle()
-                            .fill(progressColor)
+                            .fill(Color.blue)
                             .frame(width: max(0, geometry.size.width * CGFloat(stableProgress / 100.0)))
                         , alignment: .leading
                     )
@@ -145,30 +120,17 @@
         switch roundedProgress {
         case 0:
             return Color.gray
-<<<<<<< HEAD
-        case 1...20:
-            return Color.blue.opacity(0.3)  // Started
-        case 21...80:
-            return Color.blue.opacity(0.6)  // In Progress
-        case 81...99:
-            return Color.blue.opacity(0.9)  // Finishing
-=======
         case 0.01...20.00:
             return Color.blue.opacity(0.3)
         case 20.01...80.00:
             return Color.blue.opacity(0.6)
         case 80.01...99.99:
             return Color.blue.opacity(0.9)
->>>>>>> 02eeb29b
         case 100:
-            return Color.green  // Migration Ready
+            return Color.green
         default:
-<<<<<<< HEAD
-            return Color.blue.opacity(0.3)  // Fallback to Started color
-=======
             print("OverallProgressCell - Unexpected progress value: \(roundedProgress)")
             return Color.gray
->>>>>>> 02eeb29b
         }
     }
     
@@ -176,31 +138,18 @@
         let roundedProgress = round(stableProgress * 100) / 100  // Round to 2 decimal places
         switch roundedProgress {
         case 0:
-<<<<<<< HEAD
-            return "Not Started"
-        case 1...20:
-            return "Started"
-        case 21...80:
-            return "In Progress"
-        case 81...99:
-=======
             return "Not started"
         case 0.01...20.00:
             return "Started"
         case 20.01...80.00:
             return "In progress"
         case 80.01...99.99:
->>>>>>> 02eeb29b
             return "Finishing"
         case 100:
             return "Migration Ready"
         default:
-<<<<<<< HEAD
-            return "In Progress"  // Fallback for any unexpected values
-=======
             print("OverallProgressCell - Status Unknown for progress: \(roundedProgress)")
             return "Unknown"
->>>>>>> 02eeb29b
         }
     }
     
